--- conflicted
+++ resolved
@@ -112,25 +112,6 @@
                 "No models directory found. Run chemical_model_prep first."
             )
 
-<<<<<<< HEAD
-    # if algo != "chemmodel-prep" or algo != "chemmodel-post":
-    #     # Check if the attributes got saved correctely
-    #     with h5py.File(input, "r") as f:
-    #         model_items = [
-    #             (name, group)
-    #             for name, group in f["models"].keys()
-    #             if isinstance(group, h5py.Group)
-    #         ]
-    #         for name, group in model_items:
-    #             if (
-    #                 "correlation" not in group.attrs
-    #                 or "computation_time" not in group.attrs
-    #                 or "std" not in group.attrs
-    #             ):
-    #                 raise RuntimeError(
-    #                     f"Missing required attributes ('correlation', 'computation_time', or 'std') in model {name}. Please run algorithm 'mfmc-prep'."
-    #                 )
-=======
     # dictironary to store which attributes and datasets are required for each algorithm
     req_attrs = {
         "chemmodel-prep": {
@@ -240,5 +221,4 @@
     }
 
     # check if the right attributes are present in the input file
-    "tbd"
->>>>>>> 1d4f1e11
+    "tbd"