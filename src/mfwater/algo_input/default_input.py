--- conflicted
+++ resolved
@@ -110,6 +110,7 @@
     Returns
     -------
     None
+    None
     """
 
     # check input file
@@ -124,12 +125,12 @@
             raise RuntimeError(
                 "No models directory found. Run chemical_model_prep first."
             )
-                
+
     class ModelInfo(TypedDict):
         """Helper class to define the model information."""
 
         attrs: list[str]
-        datasets: list[str] 
+        datasets: list[str]
 
     class AlgoInput(TypedDict):
         """Helper class to define the algorithm input."""
@@ -260,7 +261,6 @@
                         raise RuntimeError(
                             f"Dataset {dataset} not found in input file for model {model}."
                         )
-<<<<<<< HEAD
         # we require constant n_evals for mfmc-prep. In the future, one could look into having uneven #of samples
         # as long as n_evals of every low fidelity is larger or equal to n_eval of highfidelity model.
         if algo == "mfmc-prep":
@@ -269,9 +269,9 @@
                 for name, mod in f["models"].items()
                 if isinstance(mod, h5py.Group)
             ]
-            n_eval = model_items[0][1].attrs["n_eval"]
+            n_eval = model_items[0][1].attrs["n_evals"]
             for _, mod in model_items:
-                if mod.attrs["n_eval"] != n_eval:
+                if mod.attrs["n_evals"] != n_eval:
                     raise ValueError(
                         "To compute the correlation we need the same number of samples from each model!"
                     )
@@ -281,31 +281,11 @@
                 (name, mod)
                 for name, mod in f["models"].items()
                 if isinstance(mod, h5py.Group)
-=======
-        #we require constant n_evals for mfmc-prep. In the future, one could look into having uneven #of samples
-        #as long as n_evals of every low fidelity is larger or equal to n_eval of highfidelity model.
-        if algo == "mfmc-prep":
-            model_items = [
-                (name, mod) for name, mod in f["models"].items() if isinstance(mod, h5py.Group)
-            ]
-            n_eval = model_items[0][1].attrs["n_eval"]
-            for _,mod in model_items:
-                if mod.attrs["n_eval"] != n_eval:
-                    raise ValueError("To compute the correlation we need the same number of samples from each model!")
-        #we require that the high-fidelity model is at least evaluated once and a a decreasing ordering on the number of evaluations for "mfmc".
-        if algo == "mfmc":
-            model_items = [
-                (name, mod) for name, mod in f["models"].items() if isinstance(mod, h5py.Group)
->>>>>>> 17bd0a52
             ]
             ordered_models = sorted(
                 model_items, key=lambda x: x[1].attrs["correlation"] ** 2, reverse=True
             )
-<<<<<<< HEAD
-            evals = [mod.attrs["n_eval"] for _, mod in ordered_models]
-=======
-            evals = [mod.attrs["n_eval"] for _,mod in ordered_models]
->>>>>>> 17bd0a52
+            evals = [mod.attrs["n_evals"] for _, mod in ordered_models]
             if evals[0] < 1:
                 raise ValueError(
                     "Increase the budget. The high-fidelity model has to be evaluated at least once."
@@ -313,9 +293,4 @@
             if not all(evals[i] <= evals[i + 1] for i in range(len(evals) - 1)):
                 raise ValueError(
                     "Something went wrong with the model selection. The condition on the ratio between cost and weights is not fulfilled."
-<<<<<<< HEAD
-                )
-=======
-                )
-        
->>>>>>> 17bd0a52
+                )