"""
Module to build an .hdf5 file with default input for MF-Water.
"""

from __future__ import annotations

import argparse
from pathlib import Path

import h5py


def build_default_input(args: argparse.Namespace) -> int:
    """Create an input file for the MF-Water program with default values.

    Parameters
    ----------
    args : argparse.Namespace
        Command line arguments containing the path to the input file.

    Returns
    -------
    int
        The exit code of the function, by default 0.
    """

    # if no output file is specified, use the default name
    if args.output is None:
        args.output = "default.hdf5"

    # check if specified output file already exists
    if Path(args.output).is_file():
        print(
            f"File '{args.output}' already exists. Do you want to overwrite it? (y/n)"
        )
        overwrite = input().strip().lower()
        if overwrite != "y":
            print("Exiting.")
            return 1

    # default settings for molecules and evaluations
    if args.n_molecules is None:
        args.n_molecules = [
            2 ** (args.n_models + 4 - i) for i in range(1, args.n_models + 1)
        ]
    if args.n_evals is None:
        args.n_evals = [100 for _ in range(args.n_models)]

    # check if the input model specifications are valid
    if type(args.n_molecules) is int:
        args.n_molecules = [args.n_molecules]
    if len(args.n_molecules) != args.n_models:
        print(
            f"Number of molecules ({len(args.n_molecules)}) does not match number of models ({args.n_models})."
        )
        return 1
    if type(args.n_evals) is int:
        args.n_evals = [args.n_evals]
    if len(args.n_evals) != args.n_models:
        print(
            f"Number of evaluations ({len(args.n_evals)}) does not match number of models ({args.n_models})."
        )
        return 1

    with h5py.File(Path(args.output), "w") as f:

        # create a group for the models with an attribute being the number of models
        models = f.create_group("models")
        models.attrs["n_models"] = args.n_models
        # create a subroup for each model
        # add the number of model evaluations and the number of molecules
        for i in range(1, models.attrs["n_models"] + 1):
            model = models.create_group(f"model_{i}")
            model.attrs["n_evals"] = args.n_evals[i - 1]
            model.attrs["n_molecules"] = args.n_molecules[i - 1]

    # print output for user
    print(f"Input file '{args.output}' created with the following settings:")
    print(f"Number of models: {args.n_models}")
    print(f"Number of molecules: {args.n_molecules}")
    print(f"Number of evaluations: {args.n_evals}")

    return 0


def check_input_file(input: str | Path, algo: str) -> None:
    """Check if the input file exists and is valid.

    Parameters
    ----------
    input : str | Path
        The path to the input file.
    algo : str
        The name of the algorithm.

    Returns
    -------
    int
        The exit code of the function, by default 0.
    """

    # check input file
    if input is None:
        raise RuntimeError("No input file given.")
    elif Path(input).exists() is False:
        raise FileNotFoundError(f"Input file {input} does not exist.")

    if algo != "chemmodel-prep":
        # check for the model directory
        if not (Path.cwd() / "models").exists():
            raise RuntimeError(
                "No models directory found. Run chemical_model_prep first."
            )

<<<<<<< HEAD
    # check if the right attributes are present in the input file
    if algo not in ["chemmodel-prep", "chemmodel-post", "mfmc-prep"]:
        with h5py.File(input, "r") as f:
            for name, group in f["models"].items():

                # debug
                # print(f"name: {name}, group: {group}")

                if isinstance(group, h5py.Group):
                    for attr in ["correlation", "computation_time", "std"]:
                        if attr not in group.attrs:
                            raise RuntimeError(
                                f"Missing required attribute '{attr}' in model {name}. Please run algorithm 'mfmc-prep'."
                            )
                else:
                    raise RuntimeError(
                        f"Model {name} is not an hdf5 group. Please run algorithm 'mfmc-prep'."
                    )
=======
    # if algo != "chemmodel-prep" or algo != "chemmodel-post":
    #     # Check if the attributes got saved correctely
    #     with h5py.File(input, "r") as f:
    #         model_items = [
    #             (name, group)
    #             for name, group in f["models"].keys()
    #             if isinstance(group, h5py.Group)
    #         ]
    #         for name, group in model_items:
    #             if (
    #                 "correlation" not in group.attrs
    #                 or "computation_time" not in group.attrs
    #                 or "std" not in group.attrs
    #             ):
    #                 raise RuntimeError(
    #                     f"Missing required attributes ('correlation', 'computation_time', or 'std') in model {name}. Please run algorithm 'mfmc-prep'."
    #                 )
>>>>>>> 08f5f979
<|MERGE_RESOLUTION|>--- conflicted
+++ resolved
@@ -112,26 +112,6 @@
                 "No models directory found. Run chemical_model_prep first."
             )
 
-<<<<<<< HEAD
-    # check if the right attributes are present in the input file
-    if algo not in ["chemmodel-prep", "chemmodel-post", "mfmc-prep"]:
-        with h5py.File(input, "r") as f:
-            for name, group in f["models"].items():
-
-                # debug
-                # print(f"name: {name}, group: {group}")
-
-                if isinstance(group, h5py.Group):
-                    for attr in ["correlation", "computation_time", "std"]:
-                        if attr not in group.attrs:
-                            raise RuntimeError(
-                                f"Missing required attribute '{attr}' in model {name}. Please run algorithm 'mfmc-prep'."
-                            )
-                else:
-                    raise RuntimeError(
-                        f"Model {name} is not an hdf5 group. Please run algorithm 'mfmc-prep'."
-                    )
-=======
     # if algo != "chemmodel-prep" or algo != "chemmodel-post":
     #     # Check if the attributes got saved correctely
     #     with h5py.File(input, "r") as f:
@@ -148,5 +128,4 @@
     #             ):
     #                 raise RuntimeError(
     #                     f"Missing required attributes ('correlation', 'computation_time', or 'std') in model {name}. Please run algorithm 'mfmc-prep'."
-    #                 )
->>>>>>> 08f5f979
+    #                 )