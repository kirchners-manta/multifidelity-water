--- conflicted
+++ resolved
@@ -18,12 +18,6 @@
     args: argparse.Namespace
         Command line arguments. Budget is required for the computation.
 
-<<<<<<< HEAD
-    Raises:
-        KeyError: no budget set.
-        ValueError: Something went wrong with the computation of the correlation
-        ValueError: Increase the budget. The high-fidelity model has to be evaluated atleast once
-=======
     Raises
     ------
     KeyError
@@ -32,7 +26,6 @@
         If the first model does not have a correlation or alpha of 1.0.
     ValueError
         If the budget is too low to evaluate the high-fidelity model at least once.
->>>>>>> 08f5f979
 
     Returns
     -------
@@ -40,19 +33,11 @@
         0 if the function runs successfully.
     """
 
-<<<<<<< HEAD
-    check_input_file(args.input, args.algorithm)
-
-    if args.budget == None:
-        raise KeyError("please add a budget for your computation time.")
-
-=======
     if args.budget == None:
         raise KeyError("Please add a computational budget.")
 
     check_input_file(args.input, args.algorithm)
 
->>>>>>> 08f5f979
     with h5py.File(args.input, "r+") as f:
 
         models = f["models"]
@@ -67,15 +52,6 @@
         # get weights and correlations
         # add an additional 0 to the correlations for a technically non-existing model
         weights = np.array([mod.attrs["computation_time"] for _, mod in model_items])
-<<<<<<< HEAD
-
-        correlation = [mod.attrs["correlation"] for _, mod in model_items] + [0]
-
-        if correlation[0] != 1.0:
-            raise ValueError("Correlation of the first model with itself must be 1")
-        differences = np.array(
-            [(correlation[q] ** 2 - correlation[q + 1] ** 2) for q in range(n_models)]
-=======
         correlations = np.array(
             [mod.attrs["correlation"] for _, mod in model_items] + [0]
         )
@@ -87,7 +63,6 @@
         # compute differences in squared correlations
         differences = np.array(
             [(correlations[q] ** 2 - correlations[q + 1] ** 2) for q in range(n_models)]
->>>>>>> 08f5f979
         )
         # debug
         # print(differences)
@@ -95,14 +70,11 @@
         # compute the ratio vector
         ratio = differences / weights
         r = np.sqrt(ratio / ratio[0])
-<<<<<<< HEAD
-=======
         # debug
         # print(r)
 
         # compute the optimal number of evaluations
         # round down to the nearest integer
->>>>>>> 08f5f979
         high_fidelity_eval = args.budget / np.dot(weights, r)
         evaluations = np.floor(
             np.concatenate(([high_fidelity_eval], r[1:] * high_fidelity_eval))
